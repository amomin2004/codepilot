--- conflicted
+++ resolved
@@ -261,11 +261,6 @@
 - Incremental indexing
 - IDE extensions
 
-<<<<<<< HEAD
-
-
-=======
->>>>>>> 66e27ede
 ## 🙏 Acknowledgments
 
 - FastAPI for test data
